"use strict";

var _ = require("./utils/mindash");
var constants = require("./constants");
var StateMixin = require("./stateMixin");
<<<<<<< HEAD
var createContainer = require("./createContainer");
=======
>>>>>>> 36f1fd35
var createStoreClass = require("./store/createStoreClass");
var createQueriesClass = require("./queries/createQueriesClass");
var createStateSourceClass = require("./stateSource/createStateSourceClass");
var createActionCreatorsClass = require("./actionCreators/createActionCreatorsClass");
var DEFAULT_CLASS_NAME = "Class";

module.exports = {
  register: register,
  createStore: createStore,
  createQueries: createQueries,
  createContext: createContext,
  createContainer: createContainer,
  createConstants: createConstants,
  createStateMixin: createStateMixin,
  createStateSource: createStateSource,
<<<<<<< HEAD
  createActionCreators: createActionCreators };
=======
  createActionCreators: createActionCreators
};
>>>>>>> 36f1fd35

function register(id, clazz) {
  if (!_.isString(id)) {
    clazz = id;
    id = null;
  }

  var className = getClassName(clazz);

  if (!clazz.id) {
    clazz.id = id || className;
  }

  if (!clazz.displayName) {
    clazz.displayName = clazz.id;
  }

<<<<<<< HEAD
  return this.registry.register(clazz);
}

function createContext(req) {
  return this.registry.createContext(req);
=======
  return this.container.register(clazz);
}

function createContext() {
  return this.container.createContext();
>>>>>>> 36f1fd35
}

function getClassName(clazz) {
  var funcNameRegex = /function (.{1,})\(/;
  var results = funcNameRegex.exec(clazz.toString());
  var className = results && results.length > 1 ? results[1] : "";

  return className === DEFAULT_CLASS_NAME ? null : className;
}

function createConstants(obj) {
  return constants(obj);
}

function createStateMixin(options) {
  return new StateMixin(options);
}

function createStore(properties) {
  var StoreClass = createStoreClass(properties);
  var defaultInstance = this.register(StoreClass);

  return defaultInstance;
}

function createActionCreators(properties) {
  var ActionCreatorsClass = createActionCreatorsClass(properties);
  var defaultInstance = this.register(ActionCreatorsClass);

  return defaultInstance;
}

function createQueries(properties) {
  var QueriesClass = createQueriesClass(properties);
  var defaultInstance = this.register(QueriesClass);

  return defaultInstance;
}

function createStateSource(properties) {
  var StateSourceClass = createStateSourceClass(properties);
  var defaultInstance = this.register(StateSourceClass);

  return defaultInstance;
}<|MERGE_RESOLUTION|>--- conflicted
+++ resolved
@@ -3,10 +3,7 @@
 var _ = require("./utils/mindash");
 var constants = require("./constants");
 var StateMixin = require("./stateMixin");
-<<<<<<< HEAD
 var createContainer = require("./createContainer");
-=======
->>>>>>> 36f1fd35
 var createStoreClass = require("./store/createStoreClass");
 var createQueriesClass = require("./queries/createQueriesClass");
 var createStateSourceClass = require("./stateSource/createStateSourceClass");
@@ -22,12 +19,7 @@
   createConstants: createConstants,
   createStateMixin: createStateMixin,
   createStateSource: createStateSource,
-<<<<<<< HEAD
   createActionCreators: createActionCreators };
-=======
-  createActionCreators: createActionCreators
-};
->>>>>>> 36f1fd35
 
 function register(id, clazz) {
   if (!_.isString(id)) {
@@ -45,19 +37,11 @@
     clazz.displayName = clazz.id;
   }
 
-<<<<<<< HEAD
   return this.registry.register(clazz);
-}
-
-function createContext(req) {
-  return this.registry.createContext(req);
-=======
-  return this.container.register(clazz);
 }
 
 function createContext() {
   return this.container.createContext();
->>>>>>> 36f1fd35
 }
 
 function getClassName(clazz) {
