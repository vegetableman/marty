--- conflicted
+++ resolved
@@ -1,10 +1,6 @@
 {
   "name": "marty",
-<<<<<<< HEAD
-  "version": "0.4.2",
-=======
   "version": "0.5.3",
->>>>>>> 99c67777
   "description": "A React.js/Flux Framework",
   "main": "index.js",
   "directories": {
