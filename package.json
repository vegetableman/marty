--- conflicted
+++ resolved
@@ -1,16 +1,10 @@
 {
   "name": "marty",
-<<<<<<< HEAD
   "version": "0.10.0-alpha",
   "description": "A Javascript library for state management in React applications",
-  "main": "marty.js",
-=======
-  "version": "0.9.11",
-  "description": "A Javascript library for state management in React applications",
   "main": "dist/node/marty.js",
-  "browser": "marty.js",
+  "browser": "dist/node/marty.js",
   "webpack": "dist/node/marty.js",
->>>>>>> 3ceb446f
   "directories": {
     "doc": "./doc",
     "lib": "./lib"
@@ -20,40 +14,25 @@
   },
   "repository": {
     "type": "git",
-    "url": "git@github.com:jhollingworth/marty.git"
+    "url": "git@github.com:martyjs/marty.git"
   },
   "keywords": [
     "react",
     "flux"
   ],
   "dependencies": {
-    "babelify": "^6.0.0",
     "es6-promise": "^2.0.0",
-    "flux": "^2.0.1",
     "isomorphic-fetch": "1.6.0",
-    "marty-build": "^0.10.0",
-    "marty-core": "^0.10.0",
-    "marty-constants": "^0.10.0",
-    "marty-store": "^0.10.0",
-    "marty-action-creators": "^0.10.0",
-    "marty-queries": "^0.10.0",
-    "marty-state-mixin": "^0.10.0",
-    "marty-container": "^0.10.0",
-    "marty-isomorphism": "^0.10.0",
-    "marty-http-state-source": "^0.10.0",
-    "marty-cookie-state-source": "^0.10.0",
-    "marty-location-state-source": "^0.10.0",
-    "marty-session-storage-state-source": "^0.10.0",
-    "marty-json-storage-state-source": "^0.10.0",
-    "marty-local-storage-state-source": "^0.10.0"
+    "marty-lib": "git://github.com/martyjs/marty-lib#modules"
   },
   "devDependencies": {
-    "babel": "^4.7.1",
+    "babel": "^5.0.0",
+    "babelify": "^6.0.0",
     "browserify": "^9.0.0",
     "browserify-shim": "^3.7.0",
     "bundle-collapser": "^1.0.0",
     "semver": "^4.2.0",
-    "marty-build": "^0.10.0"
+    "uglify-js": "^2.4.20"
   },
   "peerDependencies": {
     "react": "0.13.x"
@@ -62,11 +41,11 @@
   "licenses": [
     {
       "type": "MIT",
-      "url": "https://raw.github.com/jhollingworth/marty/master/LICENSE"
+      "url": "https://raw.github.com/martyjs/marty/master/LICENSE"
     }
   ],
   "bugs": {
-    "url": "https://github.com/jhollingworth/marty/issues"
+    "url": "https://github.com/martyjs/marty/issues"
   },
   "browserify": {
     "transform": [
