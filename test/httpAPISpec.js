--- conflicted
+++ resolved
@@ -5,15 +5,12 @@
 var expect = require('chai').expect;
 var HttpAPI = require('../lib/repositories/httpAPI');
 
-<<<<<<< HEAD
 require('es6-promise').polyfill();
 
-describe('HttpAPI', function () {
+describe('HttpAPIRepository', function () {
+
   this.timeout(10000);
 
-=======
-describe('HttpAPIRepository', function () {
->>>>>>> ea0ec3da
   var API, baseUrl, response;
 
   beforeEach(function () {
