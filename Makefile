BIN = ./node_modules/.bin

.PHONY: bootstrap bootstrap-js bootstrap-ruby start clean test docs release-docs;

SRC = $(shell find ./lib ./index.js ./test -type f -name '*.js')

test: lint
	@$(BIN)/karma start --single-run

<<<<<<< HEAD
test-watch:
=======
bootstrap: bootstrap-js bootstrap-ruby

bootstrap-js: package.json
	@npm install

bootstrap-ruby: docs/Gemfile
	@which bundle > /dev/null || gem install bundler
	@cd docs && bundle install

test-watch: lint
>>>>>>> 0ee4c307
	@$(BIN)/karma start

lint: bootstrap-js clean
	@$(BIN)/jsxcs $(SRC);
	@$(BIN)/jsxhint $(SRC);

release: test build
	@git add dist && (git diff --exit-code > /dev/null || git commit -m "Rebuilding source")
	@npm version patch
	@bower version patch
	@git push origin master && git push --tags
	@npm publish

build: lint
	@$(BIN)/browserify --require ./index.js  --standalone Marty > dist/marty.js
	@cat dist/marty.js | $(BIN)/uglifyjs > dist/marty.min.js

docs: bootstrap-ruby
	@cd docs && bundle exec jekyll serve -w

release-docs: bootstrap-ruby
	@cd docs && bundle exec rake release<|MERGE_RESOLUTION|>--- conflicted
+++ resolved
@@ -7,9 +7,6 @@
 test: lint
 	@$(BIN)/karma start --single-run
 
-<<<<<<< HEAD
-test-watch:
-=======
 bootstrap: bootstrap-js bootstrap-ruby
 
 bootstrap-js: package.json
@@ -20,7 +17,6 @@
 	@cd docs && bundle install
 
 test-watch: lint
->>>>>>> 0ee4c307
 	@$(BIN)/karma start
 
 lint: bootstrap-js clean
