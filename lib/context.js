var _ = require('./utils/mindash');
var uuid = require('./utils/uuid');
var Instances = require('./instances');
var timeout = require('./utils/timeout');
var Dispatcher = require('./dispatcher');
var deferred = require('./utils/deferred');
var FetchDiagnostics = require('./fetchDiagnostics');

var DEFAULT_TIMEOUT = 1000;

class Context {
<<<<<<< HEAD
  constructor(registry, req) {
    this.req = req;
=======
  constructor(container) {
>>>>>>> 36f1fd35
    this.instances = {};
    this.id = uuid.type('Context');
    this.dispatcher = new Dispatcher();

    Instances.add(this);

    _.each((registry || {}).types, (classes, type) => {
      var options = {
        context: this,
        dispatcher: this.dispatcher
      };

      this.instances[type] = {};

      _.each(classes, (clazz) => {
        this.instances[type][clazz.id] = registry.resolve(
          type,
          clazz.id,
          options
        );
      });
    });
  }

  fetch(cb, options) {
    var fetchDone;
    var instance = getInstance(this);

    options = _.defaults(options || {}, {
      timeout: DEFAULT_TIMEOUT
    });

    instance.deferredFetchDone = deferred();
    instance.diagnostics = new FetchDiagnostics();
    fetchDone = instance.deferredFetchDone.promise;

    try {
      cb.call(this);
    } catch (e) {
      instance.deferredFetchDone.reject(e);

      return fetchDone;
    }

    if (!instance.diagnostics.hasPendingFetches) {
      instance.deferredFetchDone.resolve();
    }

    return Promise.race([fetchDone, timeout(options.timeout)]).then(function () {
      return instance.diagnostics.toJSON();
    });
  }

  fetchStarted(storeId, fetchId) {
    var diagnostics = getInstance(this).diagnostics;

    diagnostics.fetchStarted(storeId, fetchId);
  }

  fetchDone(storeId, fetchId, status, options) {
    var instance = getInstance(this);
    var diagnostics = instance.diagnostics;

    diagnostics.fetchDone(storeId, fetchId, status, options);

    if (!diagnostics.hasPendingFetches) {
      instance.deferredFetchDone.resolve();
    }
  }

  dispose() {
    Instances.dispose(this);

    _.each(this.instances, (instances) => {
      _.each(instances, (instance) => {
        if (_.isFunction(instance.dispose)) {
          instance.dispose();
        }
      });
    });

    this.instances = null;
    this.dispatcher = null;
  }

  resolve(obj) {
    if (!obj.constructor) {
      throw new Error('Cannot resolve object');
    }

    var id = obj.constructor.id;
    var type = obj.constructor.type;

    if (!this.instances[type]) {
      throw new Error(`Context does not have any instances of ${type}`);
    }

    if (!this.instances[type][id]) {
      throw new Error(`Context does not have an instance of the ${type} id`);
    }

    return this.instances[type][id];
  }

  getAll(type) {
    return _.values(this.instances[type]);
  }

  getAllStores() {
    return this.getAll('Store');
  }

  getAllStateSources() {
    return this.getAll('StateSource');
  }

  getAllActionCreators() {
    return this.getAll('ActionCreators');
  }

  getAllQueries() {
    return this.getAll('Queries');
  }
}

module.exports = Context;

function getInstance(context) {
  return Instances.get(context);
}<|MERGE_RESOLUTION|>--- conflicted
+++ resolved
@@ -9,12 +9,7 @@
 var DEFAULT_TIMEOUT = 1000;
 
 class Context {
-<<<<<<< HEAD
-  constructor(registry, req) {
-    this.req = req;
-=======
-  constructor(container) {
->>>>>>> 36f1fd35
+  constructor(registry) {
     this.instances = {};
     this.id = uuid.type('Context');
     this.dispatcher = new Dispatcher();
