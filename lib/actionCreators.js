--- conflicted
+++ resolved
@@ -23,11 +23,7 @@
     }
   });
 
-<<<<<<< HEAD
   creator.getActionType = getActionType;
-=======
-  this.getActionType = getActionType;
->>>>>>> 8d74e162
 
   _.extend.apply(_, [
     creator,
