{
  "name": "marty",
<<<<<<< HEAD
  "main": "dist/marty.js",
  "version": "0.10.0-alpha",
=======
  "main": "dist/browser/marty.js",
  "version": "0.9.11",
>>>>>>> 3ceb446f
  "homepage": "martyjs.org",
  "authors": [
    "jhollingworth <jamiehollingworth@gmail.com>"
  ],
  "description": "A react.js/flux application framework",
  "keywords": [
    "react.js",
    "flux"
  ],
  "license": "MIT",
  "ignore": [
    "**/.*",
    "node_modules",
    "bower_components",
    "test",
    "tests"
  ],
  "dependencies": {
    "es6-promise": "^2.0.0",
    "flux": "^2.0.1",
    "cookies-js": "^1.2.1",
    "isomorphic-fetch": "1.6.0",
    "lodash": "^3.0.0"
  }
}<|MERGE_RESOLUTION|>--- conflicted
+++ resolved
@@ -1,12 +1,6 @@
 {
   "name": "marty",
-<<<<<<< HEAD
-  "main": "dist/marty.js",
-  "version": "0.10.0-alpha",
-=======
   "main": "dist/browser/marty.js",
-  "version": "0.9.11",
->>>>>>> 3ceb446f
   "homepage": "martyjs.org",
   "authors": [
     "jhollingworth <jamiehollingworth@gmail.com>"
@@ -29,6 +23,6 @@
     "flux": "^2.0.1",
     "cookies-js": "^1.2.1",
     "isomorphic-fetch": "1.6.0",
-    "lodash": "^3.0.0"
+    "lodash": "^3.5.0"
   }
 }