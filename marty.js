--- conflicted
+++ resolved
@@ -4,7 +4,6 @@
 var Marty = require('marty-lib/modules/core/marty').Marty;
 var marty = new Marty('0.10.0-alpha', react());
 
-<<<<<<< HEAD
 marty.use(require('marty-lib/modules/core'));
 marty.use(require('marty-lib/modules/constants'));
 marty.use(require('marty-lib/modules/store'));
@@ -19,20 +18,6 @@
 marty.use(require('marty-lib/modules/session-storage-state-source'));
 marty.use(require('marty-lib/modules/json-storage-state-source'));
 marty.use(require('marty-lib/modules/local-storage-state-source'));
-=======
-function createInstance() {
-  return _.extend({
-    logger: logger,
-    dispose: dispose,
-    version: '0.9.11',
-    warnings: warnings,
-    dispatcher: Dispatcher,
-    diagnostics: Diagnostics,
-    registry: new Registry(),
-    __events: new EventEmitter(),
-    renderToString: renderToString,
-    createInstance: createInstance,
->>>>>>> 3ceb446f
 
 module.exports = marty;
 
